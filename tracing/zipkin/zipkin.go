package zipkin

import (
	"math/rand"
	"net/http"
	"strconv"

	"github.com/go-kit/kit/endpoint"
	"github.com/go-kit/kit/log"

<<<<<<< HEAD
	"golang.org/x/net/context"
)

// In Zipkin, "spans are considered to start and stop with the client." The
// client is responsible for creating a new span ID for each outgoing request,
// copying its span ID to the parent span ID, and maintaining the same trace
// ID. The server-receive and server-send annotations can be considered value
// added information and aren't strictly necessary.
//
// Further reading:
// • http://www.slideshare.net/johanoskarsson/zipkin-runtime-open-house
// • https://groups.google.com/forum/#!topic/zipkin-user/KilwtSA0g1k
// • https://gist.github.com/yoavaa/3478d3a0df666f21a98c
=======
	"github.com/go-kit/kit/log"
	"github.com/go-kit/kit/server"
)

// Log is used to report diagnostic information. To enable it, swap in your
// application's logger.
var Log log.SwapLogger

// http://www.slideshare.net/johanoskarsson/zipkin-runtime-open-house
// https://groups.google.com/forum/#!topic/zipkin-user/KilwtSA0g1k
// https://gist.github.com/yoavaa/3478d3a0df666f21a98c
>>>>>>> 8662a126

const (
	// https://github.com/racker/tryfer#headers
	traceIDHTTPHeader      = "X-B3-TraceId"
	spanIDHTTPHeader       = "X-B3-SpanId"
	parentSpanIDHTTPHeader = "X-B3-ParentSpanId"

	// ClientSend is the annotation value used to mark a client sending a
	// request to a server.
	ClientSend = "cs"

	// ServerReceive is the annotation value used to mark a server's receipt
	// of a request from a client.
	ServerReceive = "sr"

	// ServerSend is the annotation value used to mark a server's completion
	// of a request and response to a client.
	ServerSend = "ss"

	// ClientReceive is the annotation value used to mark a client's receipt
	// of a completed request from a server.
	ClientReceive = "cr"
)

// AnnotateServer returns a server.Middleware that extracts a span from the
// context, adds server-receive and server-send annotations at the boundaries,
// and submits the span to the collector. If no span is found in the context,
// a new span is generated and inserted.
func AnnotateServer(newSpan NewSpanFunc, c Collector) endpoint.Middleware {
	return func(e endpoint.Endpoint) endpoint.Endpoint {
		return func(ctx context.Context, request interface{}) (interface{}, error) {
			span, ok := fromContext(ctx)
			if !ok {
				span = newSpan(newID(), newID(), 0)
				ctx = context.WithValue(ctx, SpanContextKey, span)
			}
			span.Annotate(ServerReceive)
			defer func() { span.Annotate(ServerSend); c.Collect(span) }()
			return e(ctx, request)
		}
	}
}

// AnnotateClient returns a middleware that extracts a parent span from the
// context, produces a client (child) span from it, adds client-send and
// client-receive annotations at the boundaries, and submits the span to the
// collector. If no span is found in the context, a new span is generated and
// inserted.
func AnnotateClient(newSpan NewSpanFunc, c Collector) endpoint.Middleware {
	return func(e endpoint.Endpoint) endpoint.Endpoint {
		return func(ctx context.Context, request interface{}) (interface{}, error) {
			var clientSpan *Span
			parentSpan, ok := fromContext(ctx)
			if ok {
				clientSpan = newSpan(parentSpan.TraceID(), newID(), parentSpan.SpanID())
			} else {
				clientSpan = newSpan(newID(), newID(), 0)
			}
			ctx = context.WithValue(ctx, SpanContextKey, clientSpan)                    // set
			defer func() { ctx = context.WithValue(ctx, SpanContextKey, parentSpan) }() // reset
			clientSpan.Annotate(ClientSend)
			defer func() { clientSpan.Annotate(ClientReceive); c.Collect(clientSpan) }()
			return e(ctx, request)
		}
	}
}

// ToContext returns a function that satisfies transport/http.BeforeFunc. It
// takes a Zipkin span from the incoming HTTP request, and saves it in the
// request context. It's designed to be wired into a server's HTTP transport
// Before stack.
func ToContext(newSpan NewSpanFunc) func(ctx context.Context, r *http.Request) context.Context {
	return func(ctx context.Context, r *http.Request) context.Context {
		return context.WithValue(ctx, SpanContextKey, fromHTTP(newSpan, r))
	}
}

// ToRequest returns a function that satisfies transport/http.BeforeFunc. It
// takes a Zipkin span from the context, and injects it into the HTTP request.
// It's designed to be wired into a client's HTTP transport Before stack. It's
// expected that AnnotateClient has already ensured the span in the context is
// a child/client span.
func ToRequest(newSpan NewSpanFunc) func(ctx context.Context, r *http.Request) context.Context {
	return func(ctx context.Context, r *http.Request) context.Context {
		span, ok := fromContext(ctx)
		if !ok {
			span = newSpan(newID(), newID(), 0)
		}
		if id := span.TraceID(); id > 0 {
			r.Header.Set(traceIDHTTPHeader, strconv.FormatInt(id, 16))
		}
		if id := span.SpanID(); id > 0 {
			r.Header.Set(spanIDHTTPHeader, strconv.FormatInt(id, 16))
		}
		if id := span.ParentSpanID(); id > 0 {
			r.Header.Set(parentSpanIDHTTPHeader, strconv.FormatInt(id, 16))
		}
		return ctx
	}
}

func fromHTTP(newSpan NewSpanFunc, r *http.Request) *Span {
	traceIDStr := r.Header.Get(traceIDHTTPHeader)
	if traceIDStr == "" {
		log.DefaultLogger.Log("debug", "make new span")
		return newSpan(newID(), newID(), 0) // normal; just make a new one
	}
	traceID, err := strconv.ParseInt(traceIDStr, 16, 64)
	if err != nil {
		log.DefaultLogger.Log(traceIDHTTPHeader, traceIDStr, "err", err)
		return newSpan(newID(), newID(), 0)
	}
	spanIDStr := r.Header.Get(spanIDHTTPHeader)
	if spanIDStr == "" {
		log.DefaultLogger.Log("msg", "trace ID without span ID") // abnormal
		spanIDStr = strconv.FormatInt(newID(), 64)               // deal with it
	}
	spanID, err := strconv.ParseInt(spanIDStr, 16, 64)
	if err != nil {
		log.DefaultLogger.Log(spanIDHTTPHeader, spanIDStr, "err", err) // abnormal
		spanID = newID()                                               // deal with it
	}
	parentSpanIDStr := r.Header.Get(parentSpanIDHTTPHeader)
	if parentSpanIDStr == "" {
		parentSpanIDStr = "0" // normal
	}
	parentSpanID, err := strconv.ParseInt(parentSpanIDStr, 16, 64)
	if err != nil {
		log.DefaultLogger.Log(parentSpanIDHTTPHeader, parentSpanIDStr, "err", err) // abnormal
		parentSpanID = 0                                                           // the only way to deal with it
	}
	return newSpan(traceID, spanID, parentSpanID)
}

func fromContext(ctx context.Context) (*Span, bool) {
	val := ctx.Value(SpanContextKey)
	if val == nil {
		return nil, false
	}
	span, ok := val.(*Span)
	if !ok {
		panic(SpanContextKey + " value isn't a span object")
	}
	return span, true
}

func newID() int64 {
	// https://github.com/wadey/go-zipkin/blob/46e5f01/trace.go#L183-188
	// https://github.com/twitter/zipkin/issues/199
	// :(
	return rand.Int63() & 0x001fffffffffffff
}<|MERGE_RESOLUTION|>--- conflicted
+++ resolved
@@ -5,11 +5,10 @@
 	"net/http"
 	"strconv"
 
+	"golang.org/x/net/context"
+
 	"github.com/go-kit/kit/endpoint"
 	"github.com/go-kit/kit/log"
-
-<<<<<<< HEAD
-	"golang.org/x/net/context"
 )
 
 // In Zipkin, "spans are considered to start and stop with the client." The
@@ -22,19 +21,10 @@
 // • http://www.slideshare.net/johanoskarsson/zipkin-runtime-open-house
 // • https://groups.google.com/forum/#!topic/zipkin-user/KilwtSA0g1k
 // • https://gist.github.com/yoavaa/3478d3a0df666f21a98c
-=======
-	"github.com/go-kit/kit/log"
-	"github.com/go-kit/kit/server"
-)
 
 // Log is used to report diagnostic information. To enable it, swap in your
 // application's logger.
 var Log log.SwapLogger
-
-// http://www.slideshare.net/johanoskarsson/zipkin-runtime-open-house
-// https://groups.google.com/forum/#!topic/zipkin-user/KilwtSA0g1k
-// https://gist.github.com/yoavaa/3478d3a0df666f21a98c
->>>>>>> 8662a126
 
 const (
 	// https://github.com/racker/tryfer#headers
@@ -139,23 +129,23 @@
 func fromHTTP(newSpan NewSpanFunc, r *http.Request) *Span {
 	traceIDStr := r.Header.Get(traceIDHTTPHeader)
 	if traceIDStr == "" {
-		log.DefaultLogger.Log("debug", "make new span")
+		Log.Log("debug", "make new span")
 		return newSpan(newID(), newID(), 0) // normal; just make a new one
 	}
 	traceID, err := strconv.ParseInt(traceIDStr, 16, 64)
 	if err != nil {
-		log.DefaultLogger.Log(traceIDHTTPHeader, traceIDStr, "err", err)
+		Log.Log(traceIDHTTPHeader, traceIDStr, "err", err)
 		return newSpan(newID(), newID(), 0)
 	}
 	spanIDStr := r.Header.Get(spanIDHTTPHeader)
 	if spanIDStr == "" {
-		log.DefaultLogger.Log("msg", "trace ID without span ID") // abnormal
-		spanIDStr = strconv.FormatInt(newID(), 64)               // deal with it
+		Log.Log("msg", "trace ID without span ID") // abnormal
+		spanIDStr = strconv.FormatInt(newID(), 64) // deal with it
 	}
 	spanID, err := strconv.ParseInt(spanIDStr, 16, 64)
 	if err != nil {
-		log.DefaultLogger.Log(spanIDHTTPHeader, spanIDStr, "err", err) // abnormal
-		spanID = newID()                                               // deal with it
+		Log.Log(spanIDHTTPHeader, spanIDStr, "err", err) // abnormal
+		spanID = newID()                                 // deal with it
 	}
 	parentSpanIDStr := r.Header.Get(parentSpanIDHTTPHeader)
 	if parentSpanIDStr == "" {
@@ -163,8 +153,8 @@
 	}
 	parentSpanID, err := strconv.ParseInt(parentSpanIDStr, 16, 64)
 	if err != nil {
-		log.DefaultLogger.Log(parentSpanIDHTTPHeader, parentSpanIDStr, "err", err) // abnormal
-		parentSpanID = 0                                                           // the only way to deal with it
+		Log.Log(parentSpanIDHTTPHeader, parentSpanIDStr, "err", err) // abnormal
+		parentSpanID = 0                                             // the only way to deal with it
 	}
 	return newSpan(traceID, spanID, parentSpanID)
 }
